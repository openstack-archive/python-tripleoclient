--- conflicted
+++ resolved
@@ -1933,19 +1933,12 @@
         check_file_for_enabled_service(env_file)
 
 
-<<<<<<< HEAD
 def reset_cmdline():
     """Run reset to cleanup cmdline"""
     # only try to reset if stdout is a terminal, skip if not (e.g. CI)
     if not sys.stdout.isatty():
         return
     sys.stdout.write(run_command(['reset', '-I']))
-    sys.stdout.flush()
-=======
-def send_cmdline_erase_sequence():
-    # Send's an erase in line sequence to the output
-    # https://www.vt100.net/docs/vt100-ug/chapter3.html#EL
-    sys.stdout.write(u'\u001b[0K')
     sys.stdout.flush()
 
 
@@ -1969,5 +1962,4 @@
             msg = _('The output file %(file)s can not be '
                     'created. Error: %(msg)') % {'file': path,
                                                  'msg': error.message}
-            raise oscexc.CommandError(msg)
->>>>>>> 0521f0a5
+            raise oscexc.CommandError(msg)