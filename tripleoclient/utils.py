--- conflicted
+++ resolved
@@ -1097,13 +1097,8 @@
                          "cancel. Consider using the --yes parameter if "
                          "you wish to skip this warning in future. ")
         if response != 'yes':
-<<<<<<< HEAD
             log.debug(_("Fast forward upgrade cancelled on user request"))
             print(_("Cancelling fast forward upgrade"))
-            sys.exit(1)
-=======
-            log.debug("Fast forward upgrade cancelled on user request")
-            print("Cancelling fast forward upgrade")
             sys.exit(1)
 
 
@@ -1137,5 +1132,4 @@
             env_files, env_path_is_object=lambda path: True,
             object_request=get_env_file))
 
-    return env
->>>>>>> 6f0136db
+    return env